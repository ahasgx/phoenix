/*
 * Licensed to the Apache Software Foundation (ASF) under one
 * or more contributor license agreements.  See the NOTICE file
 * distributed with this work for additional information
 * regarding copyright ownership.  The ASF licenses this file
 * to you under the Apache License, Version 2.0 (the
 * "License"); you may not use this file except in compliance
 * with the License.  You may obtain a copy of the License at
 *
 * http://www.apache.org/licenses/LICENSE-2.0
 *
 * Unless required by applicable law or agreed to in writing, software
 * distributed under the License is distributed on an "AS IS" BASIS,
 * WITHOUT WARRANTIES OR CONDITIONS OF ANY KIND, either express or implied.
 * See the License for the specific language governing permissions and
 * limitations under the License.
 */
package org.apache.phoenix.util;

import java.io.IOException;
import java.sql.SQLException;
import java.util.List;
import java.util.Map;

import org.apache.hadoop.hbase.Cell;
import org.apache.hadoop.hbase.client.Mutation;
import org.apache.hadoop.hbase.client.Put;
import org.apache.hadoop.hbase.io.ImmutableBytesWritable;
import org.apache.hadoop.hbase.util.Bytes;
import org.apache.phoenix.exception.SQLExceptionCode;
import org.apache.phoenix.exception.SQLExceptionInfo;
import org.apache.phoenix.hbase.index.ValueGetter;
import org.apache.phoenix.hbase.index.covered.update.ColumnReference;
import org.apache.phoenix.hbase.index.util.ImmutableBytesPtr;
import org.apache.phoenix.hbase.index.util.KeyValueBuilder;
import org.apache.phoenix.index.IndexMaintainer;
import org.apache.phoenix.query.QueryConstants;
import org.apache.phoenix.schema.ColumnFamilyNotFoundException;
import org.apache.phoenix.schema.ColumnNotFoundException;
import org.apache.phoenix.schema.PColumn;
import org.apache.phoenix.schema.PColumnFamily;
import org.apache.phoenix.schema.PDataType;
import org.apache.phoenix.schema.PTable;

import com.google.common.collect.Lists;

public class IndexUtil {
    public static final String INDEX_COLUMN_NAME_SEP = ":";
    public static final byte[] INDEX_COLUMN_NAME_SEP_BYTES = Bytes.toBytes(INDEX_COLUMN_NAME_SEP);

    private IndexUtil() {
    }

    // Since we cannot have nullable fixed length in a row key
    // we need to translate to variable length.
    public static PDataType getIndexColumnDataType(PColumn dataColumn) throws SQLException {
        PDataType type = getIndexColumnDataType(dataColumn.isNullable(),dataColumn.getDataType());
        if (type == null) {
            throw new SQLExceptionInfo.Builder(SQLExceptionCode.CANNOT_INDEX_COLUMN_ON_TYPE).setColumnName(dataColumn.getName().getString())
            .setMessage("Type="+dataColumn.getDataType()).build().buildException();
        }
        return type;
    }
    
    // Since we cannot have nullable fixed length in a row key
    // we need to translate to variable length. The verification that we have a valid index
    // row key was already done, so here we just need to covert from one built-in type to
    // another.
    public static PDataType getIndexColumnDataType(boolean isNullable, PDataType dataType) {
        if (dataType == null || !isNullable || !dataType.isFixedWidth() || dataType == PDataType.BINARY) {
            return dataType;
        }
        // for INT, BIGINT
        if (dataType.isCoercibleTo(PDataType.TIMESTAMP) || dataType.isCoercibleTo(PDataType.DECIMAL)) {
            return PDataType.DECIMAL;
        }
        // for CHAR
        if (dataType.isCoercibleTo(PDataType.VARCHAR)) {
            return PDataType.VARCHAR;
        }
        throw new IllegalArgumentException("Unsupported non nullable index type " + dataType);
    }
    

    public static String getDataColumnName(String name) {
        return name.substring(name.indexOf(INDEX_COLUMN_NAME_SEP) + 1);
    }

    public static String getDataColumnFamilyName(String name) {
        return name.substring(0,name.indexOf(INDEX_COLUMN_NAME_SEP));
    }

    public static String getDataColumnFullName(String name) {
        int index = name.indexOf(INDEX_COLUMN_NAME_SEP) ;
        if (index == 0) {
            return name.substring(index+1);
        }
        return SchemaUtil.getColumnDisplayName(name.substring(0, index), name.substring(index+1));
    }

    public static String getIndexColumnName(String dataColumnFamilyName, String dataColumnName) {
        return (dataColumnFamilyName == null ? "" : dataColumnFamilyName) + INDEX_COLUMN_NAME_SEP + dataColumnName;
    }
    
    public static byte[] getIndexColumnName(byte[] dataColumnFamilyName, byte[] dataColumnName) {
        return ByteUtil.concat(dataColumnFamilyName == null ?  ByteUtil.EMPTY_BYTE_ARRAY : dataColumnFamilyName, INDEX_COLUMN_NAME_SEP_BYTES, dataColumnName);
    }
    
    public static String getIndexColumnName(PColumn dataColumn) {
        String dataColumnFamilyName = SchemaUtil.isPKColumn(dataColumn) ? null : dataColumn.getFamilyName().getString();
        return getIndexColumnName(dataColumnFamilyName, dataColumn.getName().getString());
    }

    public static PColumn getDataColumn(PTable dataTable, String indexColumnName) {
        int pos = indexColumnName.indexOf(INDEX_COLUMN_NAME_SEP);
        if (pos < 0) {
            throw new IllegalArgumentException("Could not find expected '" + INDEX_COLUMN_NAME_SEP +  "' separator in index column name of \"" + indexColumnName + "\"");
        }
        if (pos == 0) {
            try {
                return dataTable.getPKColumn(indexColumnName.substring(1));
            } catch (ColumnNotFoundException e) {
                throw new IllegalArgumentException("Could not find PK column \"" +  indexColumnName.substring(pos+1) + "\" in index column name of \"" + indexColumnName + "\"", e);
            }
        }
        PColumnFamily family;
        try {
            family = dataTable.getColumnFamily(indexColumnName.substring(0, pos));
        } catch (ColumnFamilyNotFoundException e) {
            throw new IllegalArgumentException("Could not find column family \"" +  indexColumnName.substring(0, pos) + "\" in index column name of \"" + indexColumnName + "\"", e);
        }
        try {
            return family.getColumn(indexColumnName.substring(pos+1));
        } catch (ColumnNotFoundException e) {
            throw new IllegalArgumentException("Could not find column \"" +  indexColumnName.substring(pos+1) + "\" in index column name of \"" + indexColumnName + "\"", e);
        }
    }

    private static boolean isEmptyKeyValue(PTable table, ColumnReference ref) {
        byte[] emptyKeyValueCF = SchemaUtil.getEmptyColumnFamily(table);
        return (Bytes.compareTo(emptyKeyValueCF, ref.getFamily()) == 0 &&
                Bytes.compareTo(QueryConstants.EMPTY_COLUMN_BYTES, ref.getQualifier()) == 0);
    }

    public static List<Mutation> generateIndexData(final PTable table, PTable index,
            List<Mutation> dataMutations, ImmutableBytesWritable ptr, final KeyValueBuilder kvBuilder)
            throws SQLException {
        try {
            IndexMaintainer maintainer = index.getIndexMaintainer(table);
            List<Mutation> indexMutations = Lists.newArrayListWithExpectedSize(dataMutations.size());
           for (final Mutation dataMutation : dataMutations) {
                long ts = MetaDataUtil.getClientTimeStamp(dataMutation);
                ptr.set(dataMutation.getRow());
                if (dataMutation instanceof Put) {
                    // TODO: is this more efficient than looking in our mutation map
                    // using the key plus finding the PColumn?
                    ValueGetter valueGetter = new ValueGetter() {
        
                        @Override
                        public ImmutableBytesPtr getLatestValue(ColumnReference ref) {
                            // Always return null for our empty key value, as this will cause the index
                            // maintainer to always treat this Put as a new row.
                            if (isEmptyKeyValue(table, ref)) {
                                return null;
                            }
                            Map<byte [], List<Cell>> familyMap = dataMutation.getFamilyCellMap();
                            byte[] family = ref.getFamily();
                            List<Cell> kvs = familyMap.get(family);
                            if (kvs == null) {
                                return null;
                            }
                            byte[] qualifier = ref.getQualifier();
<<<<<<< HEAD
                            for (Cell kv : kvs) {
                                if (Bytes.compareTo(kv.getFamilyArray(), kv.getFamilyOffset(), kv.getFamilyLength(), family, 0, family.length) == 0 &&
                                    Bytes.compareTo(kv.getQualifierArray(), kv.getQualifierOffset(), kv.getQualifierLength(), qualifier, 0, qualifier.length) == 0) {
                                    return new ImmutableBytesPtr(kv.getValueArray(), kv.getValueOffset(), kv.getValueLength());
=======
                            for (KeyValue kv : kvs) {
                                if (  kvBuilder.compareFamily(kv, family, 0, family.length) == 0
                                   && kvBuilder.compareQualifier(kv, qualifier, 0, qualifier.length) == 0) {
                                    ImmutableBytesPtr ptr = new ImmutableBytesPtr();
                                    kvBuilder.getValueAsPtr(kv, ptr);
                                    return ptr;
>>>>>>> b44ad86a
                                }
                            }
                            return null;
                        }
                        
                    };
                    indexMutations.add(maintainer.buildUpdateMutation(kvBuilder, valueGetter, ptr, ts));
                } else {
                    if (!maintainer.getIndexedColumns().isEmpty()) {
                        throw new SQLExceptionInfo.Builder(SQLExceptionCode.NO_DELETE_IF_IMMUTABLE_INDEX).setSchemaName(table.getSchemaName().getString())
                        .setTableName(table.getTableName().getString()).build().buildException();
                    }
                    indexMutations.add(maintainer.buildDeleteMutation(kvBuilder, ptr, ts));
                }
            }
            return indexMutations;
        } catch (IOException e) {
            throw new SQLException(e);
        }
    }

    public static boolean isDataPKColumn(PColumn column) {
        return column.getName().getString().startsWith(INDEX_COLUMN_NAME_SEP);
    }
}<|MERGE_RESOLUTION|>--- conflicted
+++ resolved
@@ -32,7 +32,6 @@
 import org.apache.phoenix.hbase.index.ValueGetter;
 import org.apache.phoenix.hbase.index.covered.update.ColumnReference;
 import org.apache.phoenix.hbase.index.util.ImmutableBytesPtr;
-import org.apache.phoenix.hbase.index.util.KeyValueBuilder;
 import org.apache.phoenix.index.IndexMaintainer;
 import org.apache.phoenix.query.QueryConstants;
 import org.apache.phoenix.schema.ColumnFamilyNotFoundException;
@@ -170,19 +169,12 @@
                                 return null;
                             }
                             byte[] qualifier = ref.getQualifier();
-<<<<<<< HEAD
                             for (Cell kv : kvs) {
                                 if (Bytes.compareTo(kv.getFamilyArray(), kv.getFamilyOffset(), kv.getFamilyLength(), family, 0, family.length) == 0 &&
                                     Bytes.compareTo(kv.getQualifierArray(), kv.getQualifierOffset(), kv.getQualifierLength(), qualifier, 0, qualifier.length) == 0) {
-                                    return new ImmutableBytesPtr(kv.getValueArray(), kv.getValueOffset(), kv.getValueLength());
-=======
-                            for (KeyValue kv : kvs) {
-                                if (  kvBuilder.compareFamily(kv, family, 0, family.length) == 0
-                                   && kvBuilder.compareQualifier(kv, qualifier, 0, qualifier.length) == 0) {
-                                    ImmutableBytesPtr ptr = new ImmutableBytesPtr();
-                                    kvBuilder.getValueAsPtr(kv, ptr);
-                                    return ptr;
->>>>>>> b44ad86a
+                                  ImmutableBytesPtr ptr = new ImmutableBytesPtr();
+                                  kvBuilder.getValueAsPtr(kv, ptr);
+                                  return ptr;
                                 }
                             }
                             return null;
