--- conflicted
+++ resolved
@@ -948,22 +948,6 @@
               addColumnToTable(results, colName, famName, colKeyValues, columns, saltBucketNum != null);
           }
         }
-<<<<<<< HEAD
-        PName physicalTableName = physicalTables.isEmpty() ? PNameFactory.newName(SchemaUtil.getTableName(
-                schemaName.getString(), tableName.getString())) : physicalTables.get(0);
-        PTableStats stats = PTableStats.EMPTY_STATS;
-        HTableInterface statsHTable = null;
-        if (tenantId == null) {
-            try {
-                statsHTable = ServerUtil.getHTableForCoprocessorScan(env, PhoenixDatabaseMetaData.SYSTEM_STATS_NAME_BYTES);
-                stats = StatisticsUtil.readStatistics(statsHTable, physicalTableName.getBytes(), clientTimeStamp);
-                timeStamp = Math.max(timeStamp, stats.getTimestamp());
-            } catch (org.apache.hadoop.hbase.TableNotFoundException e) {
-                logger.warn(PhoenixDatabaseMetaData.SYSTEM_STATS_NAME + " not online yet?");
-            } finally {
-                if (statsHTable != null) statsHTable.close();
-            }
-=======
         // Avoid querying the stats table because we're holding the rowLock here. Issuing an RPC to a remote
         // server while holding this lock is a bad idea and likely to cause contention.
         return PTableImpl.makePTable(tenantId, schemaName, tableName, tableType, indexState, timeStamp, tableSeqNum,
@@ -987,7 +971,6 @@
         int tenantIdLength = (tenantId == null) ? 0 : tenantId.getBytes().length;
         if (tenantIdLength == 0) {
             tenantId = null;
->>>>>>> 1ce9845b
         }
         PName schemaName = newPName(keyBuffer, keyOffset + tenantIdLength + 1, keyLength - tenantIdLength - 1);
         long timeStamp = keyValue.getTimestamp();
