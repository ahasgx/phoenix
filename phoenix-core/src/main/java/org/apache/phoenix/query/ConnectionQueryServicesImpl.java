--- conflicted
+++ resolved
@@ -153,11 +153,8 @@
 import org.apache.phoenix.schema.TableAlreadyExistsException;
 import org.apache.phoenix.schema.TableNotFoundException;
 import org.apache.phoenix.util.ByteUtil;
-<<<<<<< HEAD
 import org.apache.phoenix.util.ConfigUtil;
 import org.apache.phoenix.util.JDBCUtil;
-=======
->>>>>>> f22460c5
 import org.apache.phoenix.util.MetaDataUtil;
 import org.apache.phoenix.util.PhoenixRuntime;
 import org.apache.phoenix.util.ReadOnlyProps;
@@ -171,11 +168,8 @@
 import com.google.common.collect.Lists;
 import com.google.common.collect.Maps;
 import com.google.common.collect.Sets;
-<<<<<<< HEAD
+import com.google.common.io.Closeables;
 import com.google.protobuf.HBaseZeroCopyByteString;
-=======
-import com.google.common.io.Closeables;
->>>>>>> f22460c5
 
 public class ConnectionQueryServicesImpl extends DelegateQueryServices implements ConnectionQueryServices {
     private static final Logger logger = LoggerFactory.getLogger(ConnectionQueryServicesImpl.class);
@@ -233,11 +227,9 @@
         // set replication required parameter
         ConfigUtil.setReplicationConfigIfAbsent(this.config);
         this.props = new ReadOnlyProps(this.config.iterator());
-<<<<<<< HEAD
-=======
         try {
             this.connection = HBaseFactoryProvider.getHConnectionFactory().createConnection(this.config);
-        } catch (ZooKeeperConnectionException e) {
+        } catch (IOException e) {
             throw new SQLExceptionInfo.Builder(SQLExceptionCode.CANNOT_ESTABLISH_CONNECTION)
                 .setRootCause(e).build().buildException();
         }
@@ -245,7 +237,6 @@
             throw new SQLExceptionInfo.Builder(SQLExceptionCode.CANNOT_ESTABLISH_CONNECTION).build().buildException();
         }
         this.latestMetaData = newEmptyMetaData();
->>>>>>> f22460c5
         // TODO: should we track connection wide memory usage or just org-wide usage?
         // If connection-wide, create a MemoryManager here, otherwise just use the one from the delegate
         this.childServices = new ConcurrentHashMap<ImmutableBytesWritable,ConnectionQueryServices>(INITIAL_CHILD_SERVICES_CAPACITY);
@@ -282,6 +273,12 @@
         try {
             return htable.getTableDescriptor();
         } catch (IOException e) {
+            if(e instanceof org.apache.hadoop.hbase.TableNotFoundException || 
+                e.getCause() instanceof org.apache.hadoop.hbase.TableNotFoundException) {
+              byte[][] schemaAndTableName = new byte[2][];
+              SchemaUtil.getVarChars(tableName, schemaAndTableName);
+              throw new TableNotFoundException(Bytes.toString(schemaAndTableName[0]), Bytes.toString(schemaAndTableName[1]));
+            } 
             throw new RuntimeException(e);
         } finally {
             Closeables.closeQuietly(htable);
@@ -535,13 +532,9 @@
     private static final String NEW_PACKAGE = "org.apache.";
     
     private HTableDescriptor generateTableDescriptor(byte[] tableName, HTableDescriptor existingDesc, PTableType tableType, Map<String,Object> tableProps, List<Pair<byte[],Map<String,Object>>> families, byte[][] splits) throws SQLException {
-<<<<<<< HEAD
+        String defaultFamilyName = (String)tableProps.remove(PhoenixDatabaseMetaData.DEFAULT_COLUMN_FAMILY_NAME);                
         HTableDescriptor descriptor = (existingDesc != null) ? new HTableDescriptor(existingDesc) : 
           new HTableDescriptor(TableName.valueOf(tableName));
-=======
-        String defaultFamilyName = (String)tableProps.remove(PhoenixDatabaseMetaData.DEFAULT_COLUMN_FAMILY_NAME);                
-        HTableDescriptor descriptor = (existingDesc != null) ? new HTableDescriptor(existingDesc) : new HTableDescriptor(tableName);
->>>>>>> f22460c5
         for (Entry<String,Object> entry : tableProps.entrySet()) {
             String key = entry.getKey();
             Object value = entry.getValue();
@@ -851,15 +844,10 @@
                     serverMap.add(entry);
                 }
             }
-<<<<<<< HEAD
-            HTableInterface ht = this.getTable(PhoenixDatabaseMetaData.TYPE_TABLE_NAME_BYTES);
+
+            HTableInterface ht = this.getTable(PhoenixDatabaseMetaData.SYSTEM_CATALOG_NAME_BYTES);
             final Map<byte[], Long> results =
                     ht.coprocessorService(MetaDataService.class, null, null, new Batch.Call<MetaDataService,Long>() {
-=======
-            final TreeMap<byte[],Long> results = Maps.newTreeMap(Bytes.BYTES_COMPARATOR);
-            connection.processExecs(MetaDataProtocol.class, regionKeys,
-                    PhoenixDatabaseMetaData.SYSTEM_CATALOG_NAME_BYTES, this.getDelegate().getExecutor(), new Batch.Call<MetaDataProtocol,Long>() {
->>>>>>> f22460c5
                         @Override
                         public Long call(MetaDataService instance) throws IOException {
                             ServerRpcController controller = new ServerRpcController();
@@ -909,30 +897,16 @@
         try {
             boolean retried = false;
             while (true) {
-<<<<<<< HEAD
                 if (retried) {
                     connection.relocateRegion(
-                        TableName.valueOf(PhoenixDatabaseMetaData.TYPE_TABLE_NAME_BYTES),
+                        TableName.valueOf(PhoenixDatabaseMetaData.SYSTEM_CATALOG_NAME_BYTES),
                         tableKey);
                 }
 
-                HTableInterface ht = this.getTable(PhoenixDatabaseMetaData.TYPE_TABLE_NAME_BYTES);
+                HTableInterface ht = this.getTable(PhoenixDatabaseMetaData.SYSTEM_CATALOG_NAME_BYTES);
                 final Map<byte[], MetaDataResponse> results =
                         ht.coprocessorService(MetaDataService.class, tableKey, tableKey, callable);
                 
-=======
-                HRegionLocation regionLocation = retried ? connection.relocateRegion(PhoenixDatabaseMetaData.SYSTEM_CATALOG_NAME_BYTES, tableKey) : connection.locateRegion(PhoenixDatabaseMetaData.SYSTEM_CATALOG_NAME_BYTES, tableKey);
-                List<byte[]> regionKeys = Collections.singletonList(regionLocation.getRegionInfo().getStartKey());
-                final Map<byte[],MetaDataMutationResult> results = Maps.newHashMapWithExpectedSize(1);
-                connection.processExecs(MetaDataProtocol.class, regionKeys,
-                        PhoenixDatabaseMetaData.SYSTEM_CATALOG_NAME_BYTES, this.getDelegate().getExecutor(), callable, 
-                        new Batch.Callback<MetaDataMutationResult>(){
-                            @Override
-                            public void update(byte[] region, byte[] row, MetaDataMutationResult value) {
-                              results.put(region, value);
-                            }
-                        });
->>>>>>> f22460c5
                 assert(results.size() == 1);
                 MetaDataResponse result = results.values().iterator().next();
                 if (result.getReturnCode() == MetaDataProtos.MutationCode.TABLE_NOT_IN_REGION) {
@@ -1069,7 +1043,6 @@
         final byte[] tenantIdBytes = tenantId == null ? ByteUtil.EMPTY_BYTE_ARRAY : tenantId.getBytes();
         byte[] tableKey = SchemaUtil.getTableKey(tenantIdBytes, schemaBytes, tableBytes);
         return metaDataCoprocessorExec(tableKey,
-<<<<<<< HEAD
             new Batch.Call<MetaDataService, MetaDataResponse>() {
                 @Override
                 public MetaDataResponse call(MetaDataService instance) throws IOException {
@@ -1077,7 +1050,7 @@
                     BlockingRpcCallback<MetaDataResponse> rpcCallback =
                             new BlockingRpcCallback<MetaDataResponse>();
                     GetTableRequest.Builder builder = GetTableRequest.newBuilder();
-                    builder.setTenantId(HBaseZeroCopyByteString.wrap(nonNullTenantId));
+                    builder.setTenantId(HBaseZeroCopyByteString.wrap(tenantIdBytes));
                     builder.setSchemaName(HBaseZeroCopyByteString.wrap(schemaBytes));
                     builder.setTableName(HBaseZeroCopyByteString.wrap(tableBytes));
                     builder.setTableTimestamp(tableTimestamp);
@@ -1090,14 +1063,6 @@
                    return rpcCallback.get();
                 }
             });
-=======
-                new Batch.Call<MetaDataProtocol, MetaDataMutationResult>() {
-                    @Override
-                    public MetaDataMutationResult call(MetaDataProtocol instance) throws IOException {
-                      return instance.getTable(tenantIdBytes, schemaBytes, tableBytes, tableTimestamp, clientTimestamp);
-                    }
-                });
->>>>>>> f22460c5
     }
 
     @Override
