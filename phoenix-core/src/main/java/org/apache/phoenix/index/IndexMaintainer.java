--- conflicted
+++ resolved
@@ -44,7 +44,6 @@
 import org.apache.phoenix.hbase.index.ValueGetter;
 import org.apache.phoenix.hbase.index.covered.update.ColumnReference;
 import org.apache.phoenix.hbase.index.util.ImmutableBytesPtr;
-import org.apache.phoenix.hbase.index.util.KeyValueBuilder;
 import org.apache.phoenix.query.QueryConstants;
 import org.apache.phoenix.schema.PColumn;
 import org.apache.phoenix.schema.PColumnFamily;
@@ -385,12 +384,7 @@
         }
     }
 
-<<<<<<< HEAD
-    public Put buildUpdateMutation(ValueGetter valueGetter, ImmutableBytesWritable dataRowKeyPtr, long ts) throws IOException {
-=======
-    @SuppressWarnings("deprecation")
     public Put buildUpdateMutation(KeyValueBuilder kvBuilder, ValueGetter valueGetter, ImmutableBytesWritable dataRowKeyPtr, long ts) throws IOException {
->>>>>>> b44ad86a
         Put put = null;
         // New row being inserted: add the empty key value
         if (valueGetter.getLatestValue(dataEmptyKeyValueRef) == null) {
