/**
 * Licensed to the Apache Software Foundation (ASF) under one
 * or more contributor license agreements.  See the NOTICE file
 * distributed with this work for additional information
 * regarding copyright ownership.  The ASF licenses this file
 * to you under the Apache License, Version 2.0 (the
 * "License"); you may not use this file except in compliance
 * with the License.  You may obtain a copy of the License at
 *
 *     http://www.apache.org/licenses/LICENSE-2.0
 *
 * Unless required by applicable law or agreed to in writing, software
 * distributed under the License is distributed on an "AS IS" BASIS,
 * WITHOUT WARRANTIES OR CONDITIONS OF ANY KIND, either express or implied.
 * See the License for the specific language governing permissions and
 * limitations under the License.
 */
package org.apache.phoenix.compile;

import java.io.IOException;
import java.sql.ParameterMetaData;
import java.sql.SQLException;
import java.util.ArrayList;
import java.util.Collections;
import java.util.List;
import java.util.Set;

import org.apache.hadoop.conf.Configuration;
import org.apache.hadoop.fs.FileSystem;
import org.apache.hadoop.fs.LocatedFileStatus;
import org.apache.hadoop.fs.Path;
import org.apache.hadoop.fs.RemoteIterator;
import org.apache.hadoop.hbase.Cell;
import org.apache.hadoop.hbase.CellUtil;
import org.apache.hadoop.hbase.HConstants;
import org.apache.hadoop.hbase.KeyValue.Type;
import org.apache.hadoop.hbase.client.Result;
import org.apache.hadoop.hbase.client.Scan;
import org.apache.hadoop.hbase.io.ImmutableBytesWritable;
import org.apache.phoenix.compile.GroupByCompiler.GroupBy;
import org.apache.phoenix.compile.OrderByCompiler.OrderBy;
import org.apache.phoenix.expression.Determinism;
import org.apache.phoenix.expression.Expression;
import org.apache.phoenix.expression.LiteralExpression;
import org.apache.phoenix.expression.RowKeyColumnExpression;
import org.apache.phoenix.iterate.DefaultParallelScanGrouper;
import org.apache.phoenix.iterate.ParallelScanGrouper;
import org.apache.phoenix.iterate.ResultIterator;
import org.apache.phoenix.jdbc.PhoenixParameterMetaData;
import org.apache.phoenix.jdbc.PhoenixStatement;
import org.apache.phoenix.jdbc.PhoenixStatement.Operation;
import org.apache.phoenix.parse.FilterableStatement;
import org.apache.phoenix.parse.LiteralParseNode;
import org.apache.phoenix.parse.ParseNodeFactory;
import org.apache.phoenix.query.HBaseFactoryProvider;
import org.apache.phoenix.query.KeyRange;
import org.apache.phoenix.query.QueryServices;
import org.apache.phoenix.schema.PColumn;
import org.apache.phoenix.schema.PColumnImpl;
import org.apache.phoenix.schema.PNameFactory;
import org.apache.phoenix.schema.RowKeyValueAccessor;
import org.apache.phoenix.schema.SortOrder;
import org.apache.phoenix.schema.TableRef;
import org.apache.phoenix.schema.tuple.ResultTuple;
import org.apache.phoenix.schema.tuple.Tuple;
import org.apache.phoenix.schema.types.PVarchar;
import org.apache.phoenix.util.ByteUtil;
import org.apache.phoenix.util.SizedUtil;

public class ListJarsQueryPlan implements QueryPlan {

    private PhoenixStatement stmt = null;
    private StatementContext context = null;
    private boolean first = true;

    private static final RowProjector JARS_PROJECTOR;
    
    static {
        List<ExpressionProjector> projectedColumns = new ArrayList<ExpressionProjector>();
        PColumn column =
                new PColumnImpl(PNameFactory.newName("jar_location"), null,
                        PVarchar.INSTANCE, null, null, false, 0, SortOrder.getDefault(), 0, null,
                        false, null, false);
        List<PColumn> columns = new ArrayList<PColumn>();
        columns.add(column);
        Expression expression =
                new RowKeyColumnExpression(column, new RowKeyValueAccessor(columns, 0));
        projectedColumns.add(new ExpressionProjector("jar_location", "", expression,
                true));
        int estimatedByteSize = SizedUtil.KEY_VALUE_SIZE;
        JARS_PROJECTOR = new RowProjector(projectedColumns, estimatedByteSize, false);
    }

    public ListJarsQueryPlan(PhoenixStatement stmt) {
        this.stmt = stmt;
        this.context = new StatementContext(stmt);
    }

    @Override
    public StatementContext getContext() {
        return this.context;
    }

    @Override
    public ParameterMetaData getParameterMetaData() {
        return PhoenixParameterMetaData.EMPTY_PARAMETER_META_DATA;
    }

    @Override
    public ExplainPlan getExplainPlan() throws SQLException {
        return ExplainPlan.EMPTY_PLAN;
    }
    
    @Override
    public ResultIterator iterator() throws SQLException {
        return iterator(DefaultParallelScanGrouper.getInstance());
    }

    @Override
    public ResultIterator iterator(ParallelScanGrouper scanGrouper) throws SQLException {
        return new ResultIterator() {
            private RemoteIterator<LocatedFileStatus> listFiles = null;

            @Override
            public void close() throws SQLException {
                
            }
            
            @Override
            public Tuple next() throws SQLException {
                try {
                    if(first) {
                        String dynamicJarsDir =
                                stmt.getConnection().getQueryServices().getProps()
                                        .get(QueryServices.DYNAMIC_JARS_DIR_KEY);
                        if(dynamicJarsDir == null) {
                            throw new SQLException(QueryServices.DYNAMIC_JARS_DIR_KEY
                                    + " is not configured for the listing the jars.");
                        }
                        dynamicJarsDir =
                                dynamicJarsDir.endsWith("/") ? dynamicJarsDir : dynamicJarsDir + '/';
                        Configuration conf = HBaseFactoryProvider.getConfigurationFactory().getConfiguration();
                        Path dynamicJarsDirPath = new Path(dynamicJarsDir);
                        FileSystem fs = dynamicJarsDirPath.getFileSystem(conf);
                        listFiles = fs.listFiles(dynamicJarsDirPath, true);
                        first = false;
                    }
                    if(listFiles == null || !listFiles.hasNext()) return null;
                    ImmutableBytesWritable ptr = new ImmutableBytesWritable();
                    ParseNodeFactory factory = new ParseNodeFactory();
                    LiteralParseNode literal =
                            factory.literal(listFiles.next().getPath().toString());
                    LiteralExpression expression =
                            LiteralExpression.newConstant(literal.getValue(), PVarchar.INSTANCE,
                                Determinism.ALWAYS);
                    expression.evaluate(null, ptr);
                    byte[] rowKey = ByteUtil.copyKeyBytesIfNecessary(ptr);
                    Cell cell =
                            CellUtil.createCell(rowKey, HConstants.EMPTY_BYTE_ARRAY,
                                HConstants.EMPTY_BYTE_ARRAY, System.currentTimeMillis(),
                                Type.Put.getCode(), HConstants.EMPTY_BYTE_ARRAY);
                    List<Cell> cells = new ArrayList<Cell>(1);
                    cells.add(cell);
                    return new ResultTuple(Result.create(cells));
                } catch (IOException e) {
                    throw new SQLException(e);
                }  
            }
            
            @Override
            public void explain(List<String> planSteps) {
            }
        };
    }
    
    @Override
    public long getEstimatedSize() {
        return PVarchar.INSTANCE.getByteSize();
    }

    @Override
    public TableRef getTableRef() {
        return null;
    }

    @Override
    public RowProjector getProjector() {
        return JARS_PROJECTOR;
    }

    @Override
    public Integer getLimit() {
        return null;
    }

    @Override
    public OrderBy getOrderBy() {
        return OrderBy.EMPTY_ORDER_BY;
    }

    @Override
    public GroupBy getGroupBy() {
        return GroupBy.EMPTY_GROUP_BY;
    }

    @Override
    public List<KeyRange> getSplits() {
        return Collections.emptyList();
    }

    @Override
    public List<List<Scan>> getScans() {
        return Collections.emptyList();
    }

    @Override
    public FilterableStatement getStatement() {
        return null;
    }

    @Override
    public boolean isDegenerate() {
        return false;
    }

    @Override
    public boolean isRowKeyOrdered() {
        return false;
    }
    
    @Override
    public boolean useRoundRobinIterator() {
        return false;
    }

<<<<<<< HEAD
    @Override
    public QueryPlan limit(Integer limit) {
        return this;
    }
=======
	@Override
	public Set<TableRef> getSourceRefs() {
		return Collections.<TableRef>emptySet();
	}

	@Override
	public Operation getOperation() {
		return stmt.getUpdateOperation();
	}
>>>>>>> f244feb4
}<|MERGE_RESOLUTION|>--- conflicted
+++ resolved
@@ -233,12 +233,11 @@
         return false;
     }
 
-<<<<<<< HEAD
     @Override
     public QueryPlan limit(Integer limit) {
         return this;
     }
-=======
+
 	@Override
 	public Set<TableRef> getSourceRefs() {
 		return Collections.<TableRef>emptySet();
@@ -248,5 +247,4 @@
 	public Operation getOperation() {
 		return stmt.getUpdateOperation();
 	}
->>>>>>> f244feb4
 }