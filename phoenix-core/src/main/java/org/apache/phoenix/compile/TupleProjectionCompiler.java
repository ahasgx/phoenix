/*
 * Licensed to the Apache Software Foundation (ASF) under one
 * or more contributor license agreements.  See the NOTICE file
 * distributed with this work for additional information
 * regarding copyright ownership.  The ASF licenses this file
 * to you under the Apache License, Version 2.0 (the
 * "License"); you may not use this file except in compliance
 * with the License.  You may obtain a copy of the License at
 *
 * http://www.apache.org/licenses/LICENSE-2.0
 *
 * Unless required by applicable law or agreed to in writing, software
 * distributed under the License is distributed on an "AS IS" BASIS,
 * WITHOUT WARRANTIES OR CONDITIONS OF ANY KIND, either express or implied.
 * See the License for the specific language governing permissions and
 * limitations under the License.
 */
package org.apache.phoenix.compile;

import java.sql.SQLException;
import java.util.ArrayList;
import java.util.Collections;
import java.util.HashSet;
import java.util.List;
import java.util.Set;

import org.apache.phoenix.execute.TupleProjector;
import org.apache.phoenix.parse.AliasedNode;
import org.apache.phoenix.parse.ColumnParseNode;
import org.apache.phoenix.parse.FamilyWildcardParseNode;
import org.apache.phoenix.parse.OrderByNode;
import org.apache.phoenix.parse.ParseNode;
import org.apache.phoenix.parse.ParseNodeFactory;
import org.apache.phoenix.parse.SelectStatement;
import org.apache.phoenix.parse.StatelessTraverseAllParseNodeVisitor;
import org.apache.phoenix.parse.TableName;
import org.apache.phoenix.parse.WildcardParseNode;
import org.apache.phoenix.schema.ColumnFamilyNotFoundException;
import org.apache.phoenix.schema.ColumnNotFoundException;
import org.apache.phoenix.schema.ColumnRef;
import org.apache.phoenix.schema.LocalIndexDataColumnRef;
import org.apache.phoenix.schema.PColumn;
import org.apache.phoenix.schema.PName;
import org.apache.phoenix.schema.PNameFactory;
import org.apache.phoenix.schema.PTable;
import org.apache.phoenix.schema.PTable.IndexType;
import org.apache.phoenix.schema.PTableImpl;
import org.apache.phoenix.schema.PTableType;
import org.apache.phoenix.schema.ProjectedColumn;
import org.apache.phoenix.schema.TableRef;
import org.apache.phoenix.util.IndexUtil;
import org.apache.phoenix.util.SchemaUtil;

import com.google.common.base.Preconditions;

public class TupleProjectionCompiler {
    public static final PName PROJECTED_TABLE_SCHEMA = PNameFactory.newName(".");
    private static final ParseNodeFactory NODE_FACTORY = new ParseNodeFactory();
    
    public static PTable createProjectedTable(SelectStatement select, StatementContext context) throws SQLException {
        Preconditions.checkArgument(!select.isJoin());
        // Non-group-by or group-by aggregations will create its own projected result.
        if (select.getInnerSelectStatement() != null 
                || select.getFrom() == null
                || select.isAggregate() 
                || select.isDistinct()
                || (context.getResolver().getTables().get(0).getTable().getType() != PTableType.TABLE
                && context.getResolver().getTables().get(0).getTable().getType() != PTableType.INDEX && context.getResolver().getTables().get(0).getTable().getType() != PTableType.VIEW))
            return null;
        
        List<PColumn> projectedColumns = new ArrayList<PColumn>();
        boolean isWildcard = false;
        Set<String> families = new HashSet<String>();
        ColumnRefVisitor visitor = new ColumnRefVisitor(context);
        TableRef tableRef = context.getCurrentTable();
        PTable table = tableRef.getTable();

        for (AliasedNode aliasedNode : select.getSelect()) {
            ParseNode node = aliasedNode.getNode();
            if (node instanceof WildcardParseNode) {
                if (((WildcardParseNode) node).isRewrite()) {
                    TableRef parentTableRef = FromCompiler.getResolver(
                            NODE_FACTORY.namedTable(null, TableName.create(table.getSchemaName().getString(), 
                                    table.getParentTableName().getString())), context.getConnection()).resolveTable(
                            table.getSchemaName().getString(),
                            table.getParentTableName().getString());
                    for (PColumn column : parentTableRef.getTable().getColumns()) {
                        NODE_FACTORY.column(null, '"' + IndexUtil.getIndexColumnName(column) + '"', null).accept(visitor);
                    }
                }
                isWildcard = true;
            } else if (node instanceof FamilyWildcardParseNode) {
                FamilyWildcardParseNode familyWildcardNode = (FamilyWildcardParseNode) node;
                String familyName = familyWildcardNode.getName();
                if (familyWildcardNode.isRewrite()) {
                    TableRef parentTableRef = FromCompiler.getResolver(
                            NODE_FACTORY.namedTable(null, TableName.create(table.getSchemaName().getString(), 
                                    table.getParentTableName().getString())), context.getConnection()).resolveTable(
                            table.getSchemaName().getString(),
                            table.getParentTableName().getString());
                    for (PColumn column : parentTableRef.getTable().getColumnFamily(familyName).getColumns()) {
                        NODE_FACTORY.column(null, '"' + IndexUtil.getIndexColumnName(column) + '"', null).accept(visitor);
                    }
                }
                families.add(familyName);
            } else {
                node.accept(visitor);
            }
        }
        if (!isWildcard) {
            for (OrderByNode orderBy : select.getOrderBy()) {
                orderBy.getNode().accept(visitor);
            }
        }

        boolean hasSaltingColumn = table.getBucketNum() != null;
        int position = hasSaltingColumn ? 1 : 0;
        // Always project PK columns first in case there are some PK columns added by alter table.
        for (int i = position; i < table.getPKColumns().size(); i++) {
            PColumn sourceColumn = table.getPKColumns().get(i);
            ColumnRef sourceColumnRef = new ColumnRef(tableRef, sourceColumn.getPosition());
            PColumn column = new ProjectedColumn(sourceColumn.getName(), sourceColumn.getFamilyName(), 
                    position++, sourceColumn.isNullable(), sourceColumnRef);
            projectedColumns.add(column);
        }
        for (PColumn sourceColumn : table.getColumns()) {
            if (SchemaUtil.isPKColumn(sourceColumn))
                continue;
            ColumnRef sourceColumnRef = new ColumnRef(tableRef, sourceColumn.getPosition());
            if (!isWildcard 
                    && !visitor.columnRefSet.contains(sourceColumnRef)
                    && !families.contains(sourceColumn.getFamilyName().getString()))
                continue;
            PColumn column = new ProjectedColumn(sourceColumn.getName(), sourceColumn.getFamilyName(), 
                    position++, sourceColumn.isNullable(), sourceColumnRef);
            projectedColumns.add(column);
            // Wildcard or FamilyWildcard will be handled by ProjectionCompiler.
            if (!isWildcard && !families.contains(sourceColumn.getFamilyName())) {
                context.getScan().addColumn(sourceColumn.getFamilyName().getBytes(), sourceColumn.getName().getBytes());
            }
        }
        // add LocalIndexDataColumnRef
        for (LocalIndexDataColumnRef sourceColumnRef : visitor.localIndexColumnRefSet) {
            PColumn column = new ProjectedColumn(sourceColumnRef.getColumn().getName(), 
                    sourceColumnRef.getColumn().getFamilyName(), position++, 
                    sourceColumnRef.getColumn().isNullable(), sourceColumnRef);
            projectedColumns.add(column);
        }
        
        return PTableImpl.makePTable(table.getTenantId(), table.getSchemaName(), table.getTableName(), PTableType.PROJECTED,
                table.getIndexState(), table.getTimeStamp(), table.getSequenceNumber(), table.getPKName(),
                table.getBucketNum(), projectedColumns, table.getParentSchemaName(),
                table.getParentName(), table.getIndexes(), table.isImmutableRows(), Collections.<PName>emptyList(), null, null,
                table.isWALDisabled(), table.isMultiTenant(), table.getStoreNulls(), table.getViewType(), table.getViewIndexId(),
                table.getIndexType(), table.rowKeyOrderOptimizable(), table.isTransactional());
    }

    public static PTable createProjectedTable(TableRef tableRef, List<ColumnRef> sourceColumnRefs, boolean retainPKColumns) throws SQLException {
        PTable table = tableRef.getTable();
        boolean hasSaltingColumn = retainPKColumns && table.getBucketNum() != null;
        List<PColumn> projectedColumns = new ArrayList<PColumn>();
        int position = hasSaltingColumn ? 1 : 0;
        for (int i = position; i < sourceColumnRefs.size(); i++) {
            ColumnRef sourceColumnRef = sourceColumnRefs.get(i);
            PColumn sourceColumn = sourceColumnRef.getColumn();
            String colName = sourceColumn.getName().getString();
            String aliasedName = tableRef.getTableAlias() == null ? 
                      SchemaUtil.getColumnName(table.getName().getString(), colName) 
                    : SchemaUtil.getColumnName(tableRef.getTableAlias(), colName);

            PColumn column = new ProjectedColumn(PNameFactory.newName(aliasedName), 
                    retainPKColumns && SchemaUtil.isPKColumn(sourceColumn) ? 
                            null : PNameFactory.newName(TupleProjector.VALUE_COLUMN_FAMILY), 
                    position++, sourceColumn.isNullable(), sourceColumnRef);
            projectedColumns.add(column);
        }
        return PTableImpl.makePTable(table.getTenantId(), PROJECTED_TABLE_SCHEMA, table.getName(), PTableType.PROJECTED,
                    null, table.getTimeStamp(), table.getSequenceNumber(), table.getPKName(),
                    retainPKColumns ? table.getBucketNum() : null, projectedColumns, null,
                    null, Collections.<PTable>emptyList(), table.isImmutableRows(), Collections.<PName>emptyList(), null, null,
<<<<<<< HEAD
                    table.isWALDisabled(), retainPKColumns ? table.isMultiTenant() : false, table.getStoreNulls(), table.getViewType(),
                    retainPKColumns ? table.getViewIndexId() : null, null, table.rowKeyOrderOptimizable());
=======
                    table.isWALDisabled(), table.isMultiTenant(), table.getStoreNulls(), table.getViewType(), table.getViewIndexId(),
                    null, table.rowKeyOrderOptimizable(), table.isTransactional());
>>>>>>> f244feb4
    }

    // For extracting column references from single select statement
    private static class ColumnRefVisitor extends StatelessTraverseAllParseNodeVisitor {
        private final StatementContext context;
        private final Set<ColumnRef> columnRefSet;
        private final Set<LocalIndexDataColumnRef> localIndexColumnRefSet;
        
        private ColumnRefVisitor(StatementContext context) {
            this.context = context;
            this.columnRefSet = new HashSet<ColumnRef>();
            this.localIndexColumnRefSet = new HashSet<LocalIndexDataColumnRef>();
        }

        @Override
        public Void visit(ColumnParseNode node) throws SQLException {
            try {
                columnRefSet.add(context.getResolver().resolveColumn(node.getSchemaName(), node.getTableName(), node.getName()));
            } catch (ColumnNotFoundException e) {
                if (context.getCurrentTable().getTable().getIndexType() == IndexType.LOCAL) {
                    try {
                        localIndexColumnRefSet.add(new LocalIndexDataColumnRef(context, node.getName()));
                    } catch (ColumnFamilyNotFoundException c) {
                        throw e;
                    }
                } else {
                    throw e;
                }
            }
            return null;
        }        
    }
}<|MERGE_RESOLUTION|>--- conflicted
+++ resolved
@@ -178,13 +178,8 @@
                     null, table.getTimeStamp(), table.getSequenceNumber(), table.getPKName(),
                     retainPKColumns ? table.getBucketNum() : null, projectedColumns, null,
                     null, Collections.<PTable>emptyList(), table.isImmutableRows(), Collections.<PName>emptyList(), null, null,
-<<<<<<< HEAD
                     table.isWALDisabled(), retainPKColumns ? table.isMultiTenant() : false, table.getStoreNulls(), table.getViewType(),
-                    retainPKColumns ? table.getViewIndexId() : null, null, table.rowKeyOrderOptimizable());
-=======
-                    table.isWALDisabled(), table.isMultiTenant(), table.getStoreNulls(), table.getViewType(), table.getViewIndexId(),
-                    null, table.rowKeyOrderOptimizable(), table.isTransactional());
->>>>>>> f244feb4
+                    retainPKColumns ? table.getViewIndexId() : null, null, table.rowKeyOrderOptimizable(), table.isTransactional());
     }
 
     // For extracting column references from single select statement
