--- conflicted
+++ resolved
@@ -658,7 +658,6 @@
     }
 
     @Override
-<<<<<<< HEAD
     public QueryPlan limit(Integer limit) {
         if (limit == null)
             return this;
@@ -667,11 +666,8 @@
                 this.getProjector(), limit, null, OrderBy.EMPTY_ORDER_BY, this);
     }
 
-}
-=======
     public Set<TableRef> getSourceRefs() {
         return tableRefs;
     }
 
-}
->>>>>>> f244feb4
+}