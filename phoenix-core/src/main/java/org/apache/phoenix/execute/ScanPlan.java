--- conflicted
+++ resolved
@@ -81,15 +81,12 @@
     private List<KeyRange> splits;
     private List<List<Scan>> scans;
     private boolean allowPageFilter;
-<<<<<<< HEAD
+    private boolean isSerial;
+    private boolean isDataToScanWithinThreshold;
 
     public static ScanPlan create(ScanPlan plan, OrderBy newOrderBy) throws SQLException {
         return new ScanPlan(plan.getContext(), plan.getStatement(), plan.getTableRef(), plan.getSourceRefs().iterator().next(), plan.getProjector(), null, null, newOrderBy, plan.parallelIteratorFactory, plan.allowPageFilter, plan.dynamicFilter);
     }
-=======
-    private boolean isSerial;
-    private boolean isDataToScanWithinThreshold;
->>>>>>> 1ce9845b
     
     public ScanPlan(StatementContext context, FilterableStatement statement, TableRef table, RowProjector projector, Integer limit, Integer offset, OrderBy orderBy, ParallelIteratorFactory parallelIteratorFactory, boolean allowPageFilter) throws SQLException {
         this(context, statement, table, table, projector, limit, offset, orderBy, parallelIteratorFactory, allowPageFilter, null);
@@ -270,7 +267,6 @@
     public boolean useRoundRobinIterator() throws SQLException {
         return ScanUtil.isRoundRobinPossible(orderBy, context);
     }
-<<<<<<< HEAD
 
     @Override
     public QueryPlan limit(Integer limit) {
@@ -285,6 +281,4 @@
         }
     }
 
-=======
->>>>>>> 1ce9845b
 }